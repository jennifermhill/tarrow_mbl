--- conflicted
+++ resolved
@@ -1,10 +1,6 @@
 # %%
 from tarrow.data import TarrowDataset
 from tarrow.data import get_augmenter
-<<<<<<< HEAD
-import matplotlib.pyplot as plt
-import torch
-=======
 
 
 
@@ -12,28 +8,15 @@
 aug = get_augmenter(5)
 
 # %%
->>>>>>> a6f054ce
 
 augmenter = get_augmenter(5)
 dataset = TarrowDataset(
     imgs="/mnt/efs/aimbl_2025/student_data/S-CV/pre/zarr/C02",
     delta_frames=[1],
-<<<<<<< HEAD
-    augmenter=augmenter
-    )
-
-
-img, label = dataset
-print(img.shape)
-
-plt.imshow(torch.squeeze(img)[0])
-
-=======
     mode="flip",
     augmenter=aug,
     )
 
 img = dataset[0]
 img[0].shape
->>>>>>> a6f054ce
 # %%