--- conflicted
+++ resolved
@@ -31,13 +31,9 @@
         device="cpu",
         binarize=False,
         crop_size=[128, 128],
-<<<<<<< HEAD
         random_crop=True,
         annotations=None,
         annotation_range=30,
-=======
-        random_crop=True
->>>>>>> 0ca7eda9
     ):
         """Returns 2d+time crops. The image sequence is stored in-memory.
 
@@ -239,13 +235,8 @@
         return imgs[tslices[t], :, 0, annot[2] - crop_size[0]//2:annot[2] + crop_size[0]//2, annot[3] - crop_size[1]//2:annot[3] + crop_size[1]//2]
 
     def __len__(self):
-<<<<<<< HEAD
         return len(self.tslices)
 
-=======
-        return self._imgs.shape[0]
-    
->>>>>>> 0ca7eda9
     def __getitem__(self, idx):
 
         imgs_shape = self._imgs.shape
@@ -255,7 +246,6 @@
             raise ValueError("Crop size must be smaller than image size")
         
         # Precompute the time slices
-<<<<<<< HEAD
         self._imgs_sequences = []
         
         # Get a random crop
@@ -268,37 +258,6 @@
         elif self._annotations is not None:
             x = self._crop_from_annotations(self._imgs, self._annotations, self._crop_size, self.tslices, self._annotation_range)
 
-        if self._binarize:
-            logger.debug("Binarize images")
-            x = (x > 0).astype(np.float32)
-        else:
-            #logger.debug("Normalize images")
-            if self._normalize is None:
-                x = self._default_normalize(x)
-            else:
-                x = self._normalize(x)
-
-=======
-        for delta in self._delta_frames:
-            n, k = self._n_frames, delta
-            # logger.debug(f"Creating delta {delta} crops")
-            tslices = tuple(
-                slice(i, i + k * (n - 1) + 1, k) for i in range(imgs_shape[0] - (n - 1) * k)
-            )
-        
-        if not self.random_crop:
-            t = idx
-            i = imgs_shape[3]//2
-            j = imgs_shape[4]//2
-        else:
-            t = np.random.randint(0, len(tslices))
-            i = np.random.randint(self._crop_size[0]//2, imgs_shape[3] - self._crop_size[0]//2 + 1)
-            j = np.random.randint(self._crop_size[1]//2, imgs_shape[4] - self._crop_size[1]//2 + 1)
-
-        # Get the cropped image
-        x = self._imgs[tslices[t], :,  0, i - self._crop_size[0]//2:i + self._crop_size[0]//2, j - self._crop_size[1]//2:j + self._crop_size[1]//2]
-
->>>>>>> 0ca7eda9
         x = torch.tensor(x, dtype=torch.float32)
 
         if self._subsample > 1:
